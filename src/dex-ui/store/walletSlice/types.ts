--- conflicted
+++ resolved
@@ -47,12 +47,8 @@
 }
 
 interface WalletActions {
-<<<<<<< HEAD
   getTokenAmountWithPrecision: (tokenId: string, tokenAmount: number) => BigNumber;
-=======
   getSigner: () => HashConnectSigner;
-  getTokenAmountWithPrecision: (tokenSymbol: string, tokenAmount: number, tokenId?: string) => BigNumber;
->>>>>>> 91c9ad11
   connectToWallet: () => void;
   disconnectWallet: () => void;
   initializeWalletConnection: () => Promise<void>;
@@ -67,7 +63,7 @@
   destroyHashConnectEvents: () => void;
 }
 
-interface WalletStore extends WalletState, WalletActions {}
+interface WalletStore extends WalletState, WalletActions { }
 
 type WalletSlice = StateCreator<
   DEXState,
