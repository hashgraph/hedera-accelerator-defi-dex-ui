--- conflicted
+++ resolved
@@ -64,11 +64,7 @@
       }
     } else {
       // no pool indicated, so redirect to My Pools page
-<<<<<<< HEAD
-      navigate("/pools?selectedPools=user");
-=======
       navigate("/pool", { state: { withdrawSuccessful: false, selectedTab: 1 } as PoolsLocationProps });
->>>>>>> a8122519
     }
     // eslint-disable-next-line react-hooks/exhaustive-deps
   }, [pools]);
@@ -86,11 +82,7 @@
     }));
 
     if (pools.withdrawState.status === "success") {
-<<<<<<< HEAD
-      navigate("/pools?selectedPools=user&withdrawSuccessful=true");
-=======
       navigate("/pool", { state: { withdrawSuccessful: true, selectedTab: 1 } as PoolsLocationProps });
->>>>>>> a8122519
     }
     // eslint-disable-next-line react-hooks/exhaustive-deps
   }, [pools.withdrawState]);
