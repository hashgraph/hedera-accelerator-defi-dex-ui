/** The "hashconnectData" is the string used by the hashconnect lib to modify localStorage */
export const WALLET_LOCAL_DATA_KEY = "hashconnectData";

export const ADMIN_ID = "0.0.47710057";

export const ADMIN_KEY =
  "3030020100300706052b8104000a04220420d38b0ed5f11f8985cd72c8e52c206b512541c6f301ddc9d18bd8b8b25a41a80f";

export const TREASURY_ID = "0.0.47645191";

export const TREASURY_KEY = "308ed38983d9d20216d00371e174fe2d475dd32ac1450ffe2edfaab782b32fc5";

export const CONTRACT_NAME = "governorcountingsimpleinternal";

export const TOKEN_USER_ID = "0.0.47540202";

export const TOKEN_USER_KEY =
  "302e020100300506032b657004220420b69079b0cdebea97ec13c78bf7277d3f4aef35189755b5d11c2dfae40c566aa8";

// Swap Contract (Pair) Proxy
export const SWAP_CONTRACT_ID = "0.0.48660596";

export const TOKEN_A_SYMBOL = "Token SymbolA0";
export const TOKEN_A_ID = "0.0.48660644";

export const TOKEN_B_SYMBOL = "Token SymbolB0";
export const TOKEN_B_ID = "0.0.48660646";

export const A_TO_B = `${TOKEN_A_SYMBOL}=>${TOKEN_B_SYMBOL}`;
export const B_TO_A = `${TOKEN_B_SYMBOL}=>${TOKEN_A_SYMBOL}`;

export const PAIR_TOKEN_SYMBOL = "L49";
export const A_B_PAIR_TOKEN_ID = "0.0.48679313";

export const USDC_TOKEN_ID = "0.0.2276691";

export const TOKEN_SYMBOL_TO_ACCOUNT_ID = new Map<string, string>([
<<<<<<< HEAD
  ["L49A", L49A_TOKEN_ID],
  ["L49B", L49B_TOKEN_ID],
  ["L49A/L49B", A_B_PAIR_TOKEN_ID],
]);

export const TOKEN_ID_TO_TOKEN_SYMBOL = new Map<string, string>([
  [L49A_TOKEN_ID, "L49A"],
  [L49B_TOKEN_ID, "L49B"],
  [A_B_PAIR_TOKEN_ID, "L49A/L49B"],
=======
  [TOKEN_A_SYMBOL, TOKEN_A_ID],
  [TOKEN_B_SYMBOL, TOKEN_B_ID],
>>>>>>> a3859317
]);<|MERGE_RESOLUTION|>--- conflicted
+++ resolved
@@ -35,18 +35,14 @@
 export const USDC_TOKEN_ID = "0.0.2276691";
 
 export const TOKEN_SYMBOL_TO_ACCOUNT_ID = new Map<string, string>([
-<<<<<<< HEAD
-  ["L49A", L49A_TOKEN_ID],
-  ["L49B", L49B_TOKEN_ID],
-  ["L49A/L49B", A_B_PAIR_TOKEN_ID],
+  [TOKEN_A_SYMBOL, TOKEN_A_ID],
+  [TOKEN_B_SYMBOL, TOKEN_B_ID],
+  [PAIR_TOKEN_SYMBOL, A_B_PAIR_TOKEN_ID],
 ]);
 
 export const TOKEN_ID_TO_TOKEN_SYMBOL = new Map<string, string>([
-  [L49A_TOKEN_ID, "L49A"],
-  [L49B_TOKEN_ID, "L49B"],
-  [A_B_PAIR_TOKEN_ID, "L49A/L49B"],
-=======
-  [TOKEN_A_SYMBOL, TOKEN_A_ID],
-  [TOKEN_B_SYMBOL, TOKEN_B_ID],
->>>>>>> a3859317
+  [TOKEN_A_ID, TOKEN_A_SYMBOL],
+  [TOKEN_B_ID, TOKEN_B_SYMBOL],
+  [A_B_PAIR_TOKEN_ID, PAIR_TOKEN_SYMBOL],
+
 ]);