--- conflicted
+++ resolved
@@ -9,15 +9,9 @@
   MirrorNodeBalanceResponse,
   MirrorNodeTokenBalance,
   MirrorNodeTransaction,
-<<<<<<< HEAD
   MirrorNodeProposalEventLog,
   MirrorNodeDecodedProposalEvent,
   MirrorNodeTokenPairResponse,
-=======
-  TokenPair,
-  MirrorNodeDecodedProposalEvent,
-  MirrorNodeProposalEventLog,
->>>>>>> 71e51bf5
 } from "./types";
 import { ProposalType } from "../../store/governanceSlice";
 import { governorAbiSignatureMap } from "./constants";
@@ -93,7 +87,7 @@
   };
 
   /**
-   * Fetches information related to a specific pair pair token.
+   * Fetches information related to a specific pair token.
    * @param pairAddress  - The ID / Addresss of the pair token account to return data for.
    * @returns Attributes associated with the provided token ID.
    */
