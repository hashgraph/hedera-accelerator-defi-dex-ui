--- conflicted
+++ resolved
@@ -7,11 +7,8 @@
   ContractCallQuery,
   ContractFunctionParameters,
   TransactionResponse,
-<<<<<<< HEAD
   ContractFunctionResult,
-=======
   TransactionReceipt,
->>>>>>> 21e9ccc5
 } from "@hashgraph/sdk";
 import { isNil } from "ramda";
 
