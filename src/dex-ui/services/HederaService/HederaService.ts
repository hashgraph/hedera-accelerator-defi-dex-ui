import { BigNumber } from "bignumber.js";
import {
  AccountId,
  TokenId,
  ContractId,
  ContractExecuteTransaction,
  ContractFunctionParameters,
  TransferTransaction,
  TokenAssociateTransaction,
} from "@hashgraph/sdk";
import {
  SWAP_CONTRACT_ID,
  TOKEN_A_SYMBOL,
  TOKEN_B_SYMBOL,
  TOKEN_A_ID,
  TOKEN_B_ID,
  TOKEN_SYMBOL_TO_ACCOUNT_ID,
} from "../constants";
import { AddLiquidityDetails } from "./types";
<<<<<<< HEAD
import { HashConnectSigner } from "hashconnect/dist/provider/signer";
=======
import { createUserClient, getTreasurer } from "./utils";
>>>>>>> a3859317

type HederaServiceType = ReturnType<typeof createHederaService>;

function createHederaService() {
  const client = createUserClient();
  const { treasuryId, treasuryKey } = getTreasurer();
  const tokenA = TokenId.fromString(TOKEN_A_ID).toSolidityAddress();
  const tokenB = TokenId.fromString(TOKEN_B_ID).toSolidityAddress();
  const contractId = ContractId.fromString(SWAP_CONTRACT_ID); // "0.0.47712695";
  let _precision = BigNumber(0);

  const initHederaService = async () => {
    const precision = await fetchPrecision();
    _precision = precision ?? BigNumber(0);
  };

  const getPrecision = () => {
    return _precision;
  };

  const fetchPrecision = async (): Promise<BigNumber | undefined> => {
    const getPrecisionValueTx = new ContractExecuteTransaction()
      .setContractId(contractId)
      .setGas(1000000)
      .setFunction("getPrecisionValue", new ContractFunctionParameters())
      .freezeWith(client);
    const getPrecisionValueTxRes = await getPrecisionValueTx.execute(client);
    const response = await getPrecisionValueTxRes.getRecord(client);
    const precisionLocal = response.contractFunctionResult?.getInt256(0);
    console.log(`getPrecisionValue ${Number(precisionLocal)}`);
    return precisionLocal;
  };

  const withPrecision = (value: number): BigNumber => {
    if (_precision === undefined) {
      throw new Error("Precision is undefined");
    }
    return BigNumber(value).multipliedBy(_precision);
  };

  const createLiquidityPool = async () => {
    const tokenAQty = withPrecision(200);
    const tokenBQty = withPrecision(220);
    console.log(`Creating a pool of ${tokenAQty} units of token A and ${tokenBQty} units of token B.`);
    const liquidityPool = await new ContractExecuteTransaction()
      .setContractId(contractId)
      .setGas(2000000)
      .setFunction(
        "initializeContract",
        new ContractFunctionParameters()
          .addAddress(treasuryId.toSolidityAddress())
          .addAddress(tokenA)
          .addAddress(tokenB)
          .addInt64(tokenAQty)
          .addInt64(tokenBQty)
          .addInt256(new BigNumber(10)) //fee
      )
      .freezeWith(client)
      .sign(treasuryKey);
    const liquidityPoolTx = await liquidityPool.execute(client);
    const transferTokenRx = await liquidityPoolTx.getReceipt(client);
    console.log(`Liquidity pool created: ${transferTokenRx.status}`);
    await pairCurrentPosition(contractId);
  };

  const addLiquidity = async (addLiquidityDetails: AddLiquidityDetails) => {
    const {
      firstTokenAddress,
      firstTokenQuantity,
      secondTokenAddress,
      secondTokenQuantity,
      addLiquidityContractAddress,
      walletAddress,
      signer,
    } = addLiquidityDetails;

    // TODO: remove fallbacks if no signer and not all details are provided
    const firstTokenAddr = firstTokenAddress ? firstTokenAddress : tokenA;
    const secondTokenAddr = secondTokenAddress ? secondTokenAddress : tokenB;
    const firstTokenQty = firstTokenQuantity ? firstTokenQuantity : new BigNumber(10);
    const secondTokenQty = secondTokenQuantity ? secondTokenQuantity : new BigNumber(10);
    const addLiquidityContractId = addLiquidityContractAddress ? addLiquidityContractAddress : contractId;

    console.log(`Adding ${firstTokenQty} units of token A and ${secondTokenQty} units of token B to the pool.`);

    const addLiquidityTransaction = await new ContractExecuteTransaction()
      .setContractId(addLiquidityContractId)
      .setGas(9000000)
      .setFunction(
        "addLiquidity",
        new ContractFunctionParameters()
          .addAddress(walletAddress)
          .addAddress(firstTokenAddr)
          .addAddress(secondTokenAddr)
          .addInt256(firstTokenQty)
          .addInt256(secondTokenQty)
      )
      .setNodeAccountIds([new AccountId(3)])
      .freezeWithSigner(signer);

    const result = await addLiquidityTransaction.executeWithSigner(signer);
    console.log(result);
  };

<<<<<<< HEAD
  const removeLiquidity = async (signer: HashConnectSigner, lpTokenAmount: number, _contractId = contractId) => {
    const accountId = signer.getAccountId().toSolidityAddress();
    const lpTokenBigNumberAmount = new BigNumber(Math.floor(lpTokenAmount));
    console.log(`Removing ${lpTokenAmount} units of LP from the pool.`);
=======
  const removeLiquidity = async () => {
    const tokenAQty = withPrecision(3);
    const tokenBQty = withPrecision(3);
    console.log(`Removing ${tokenAQty} units of token A and ${tokenBQty} units of token B from the pool.`);
>>>>>>> a3859317
    const removeLiquidity = await new ContractExecuteTransaction()
      .setContractId(_contractId)
      .setGas(2000000)
      .setFunction(
        "removeLiquidity",
<<<<<<< HEAD
        new ContractFunctionParameters().addAddress(accountId).addInt64(lpTokenBigNumberAmount)
      )
      .freezeWithSigner(signer);
    const removeLiquidityTx = await removeLiquidity.executeWithSigner(signer);

    console.log(`Liquidity remove Tx: ${removeLiquidityTx}`);
    return removeLiquidityTx;
=======
        new ContractFunctionParameters()
          .addAddress(treasuryId.toSolidityAddress())
          .addAddress(tokenA)
          .addAddress(tokenB)
          .addInt64(tokenAQty)
          .addInt64(tokenBQty)
      )
      .freezeWith(client)
      .sign(treasuryKey);
    const removeLiquidityTx = await removeLiquidity.execute(client);
    const transferTokenRx = await removeLiquidityTx.getReceipt(client);

    console.log(`Liquidity remove status: ${transferTokenRx.status}`);
    await pairCurrentPosition(contractId);
  };

  const swapToken = async ({
    abstractSwapId,
    walletAddress,
    tokenToTradeAddress,
    tokenToReceiveAddress,
    tokenToTradeAmount,
    tokenToReceiveAmount,
  }: any) => {
    const swapTransaction = await new ContractExecuteTransaction()
      .setContractId(abstractSwapId)
      .setGas(2000000)
      .setFunction(
        "swapToken",
        new ContractFunctionParameters()
          .addAddress(walletAddress)
          .addAddress(tokenToTradeAddress)
          .addAddress(tokenToReceiveAddress)
          .addInt256(tokenToTradeAmount)
          .addInt256(tokenToReceiveAmount)
      )
      .freezeWith(client)
      .sign(treasuryKey);
    const swapTokenTx = await swapTransaction.execute(client);
    const transferTokenRx = await swapTokenTx.getReceipt(client);

    console.log(`Swap status: ${transferTokenRx.status}`);
>>>>>>> a3859317
  };

  const swapTokenA = async () => {
    const tokenAQty = withPrecision(1);
    const tokenBQty = withPrecision(0);
    console.log(` Swapping a ${tokenAQty} units of token A from the pool.`);
    // Need to pass different token B address so that only swap of token A is considered.
    const mockTokenB = TokenId.fromString("0.0.47646100");
    const swapToken = await new ContractExecuteTransaction()
      .setContractId(contractId)
      .setGas(9000000)
      .setFunction(
        "swapToken",
        new ContractFunctionParameters()
          .addAddress(treasuryId.toSolidityAddress())
          .addAddress(tokenA)
          .addAddress(mockTokenB.toSolidityAddress())
          .addInt256(tokenAQty)
          .addInt256(tokenBQty)
      )
      .freezeWith(client)
      .sign(treasuryKey);
    const swapTokenTx = await swapToken.execute(client);
    const transferTokenRx = await swapTokenTx.getReceipt(client);

    console.log(` Swap status: ${transferTokenRx.status}`);
    await pairCurrentPosition(contractId);
  };

  const swapTokenB = async () => {
    const tokenAQty = withPrecision(0);
    const tokenBQty = withPrecision(5);
    console.log(`Swapping a ${tokenBQty} units of token B from the pool.`);
    //Need to pass different token A address so that only swap of token B is considered.
    const mockTokenA = TokenId.fromString("0.0.47646100").toSolidityAddress();
    const swapToken = await new ContractExecuteTransaction()
      .setContractId(contractId)
      .setGas(2000000)
      .setFunction(
        "swapToken",
        new ContractFunctionParameters()
          .addAddress(contractId.toSolidityAddress())
          .addAddress(mockTokenA)
          .addAddress(tokenB)
          .addInt64(tokenAQty)
          .addInt64(tokenBQty)
      )
      .freezeWith(client)
      .sign(treasuryKey);
    const swapTokenTx = await swapToken.execute(client);
    const transferTokenRx = await swapTokenTx.getReceipt(client);

    console.log(`Swap status: ${transferTokenRx.status}`);
    await pairCurrentPosition(contractId);
  };

  const get100LABTokens = async (
    receivingAccoundId: string,
    hashconnect: any,
    hashConnectState: any,
    network: string
  ) => {
    const tokenQuantity = withPrecision(100).toNumber();
    const L49ATokenId = TokenId.fromString(TOKEN_A_ID);
    const L49BTokenId = TokenId.fromString(TOKEN_B_ID);
    const targetAccountId = AccountId.fromString(receivingAccoundId);

    const { walletData } = hashConnectState;
    const signingAccount = walletData.pairedAccounts[0];
    const provider = hashconnect.getProvider(network, walletData.topicID, signingAccount);
    const signer = hashconnect.getSigner(provider);

    const associatedTokenIds = walletData.pairedAccountBalance.tokens.map((token: any) => token.tokenId);
    const tokensToAssociate = [
      TOKEN_SYMBOL_TO_ACCOUNT_ID.get(TOKEN_A_SYMBOL),
      TOKEN_SYMBOL_TO_ACCOUNT_ID.get(TOKEN_B_SYMBOL),
    ].reduce((_tokensToAssociate: string[], tokenId: string | undefined) => {
      if (!associatedTokenIds.includes(tokenId)) {
        _tokensToAssociate.push(tokenId || "");
      }
      return _tokensToAssociate;
    }, []);

    if (tokensToAssociate.length > 0) {
      const tokenAssociateTx = new TokenAssociateTransaction()
        .setAccountId(receivingAccoundId)
        .setTokenIds(tokensToAssociate);

      console.log(`Associating ${TOKEN_A_SYMBOL} and Token ${TOKEN_B_SYMBOL} with connected wallet`);

      const tokenAssociateSignedTx = await tokenAssociateTx.freezeWithSigner(signer);
      const tokenAssociateRes = await tokenAssociateSignedTx.executeWithSigner(signer);

      console.log(`Associate ${TOKEN_A_SYMBOL} and Token SymbolB0 transaction result:`, tokenAssociateRes);
    }

    console.log(
      `Moving ${tokenQuantity} units of ${TOKEN_B_SYMBOL} and Token SymbolB0 from the Swap contract to Wallet.`
    );

    const transaction = new TransferTransaction()
      .addTokenTransfer(L49ATokenId, treasuryId, -tokenQuantity)
      .addTokenTransfer(L49ATokenId, targetAccountId, tokenQuantity)
      .addTokenTransfer(L49BTokenId, treasuryId, -tokenQuantity)
      .addTokenTransfer(L49BTokenId, targetAccountId, tokenQuantity)
      .freezeWith(client);

    //Sign with the sender account private key
    const signTx = await transaction.sign(treasuryKey);

    //Sign with the client operator private key and submit to a Hedera network
    const txResponse = await signTx.execute(client);

    //Request the receipt of the transaction
    const receipt = await txResponse.getReceipt(client);

    //Obtain the transaction consensus status
    const transactionStatus = receipt.status;

    console.log("The transfer transaction consensus status " + transactionStatus.toString());
  };

  // TODO: will need to pass in contractId in future when there are more pools
  const pairCurrentPosition = async (_contractId: ContractId = contractId) => {
    const getPairQty = new ContractExecuteTransaction()
      .setContractId(_contractId)
      .setGas(1000000)
      .setFunction("getPairQty")
      .freezeWith(client);
    const getPairQtyTx = await getPairQty.execute(client);
    const response = await getPairQtyTx.getRecord(client);
    const tokenAQty = response.contractFunctionResult?.getInt256(0);
    const tokenBQty = response.contractFunctionResult?.getInt256(1);
    console.log(`${tokenAQty} units of token A and ${tokenBQty} units of token B are present in the pool. \n`);
    // TODO: dont hardcodethis, will have to be dynamic
    return { [TOKEN_A_SYMBOL]: tokenAQty, [TOKEN_B_SYMBOL]: tokenBQty };
  };

  const getContributorTokenShare = async () => {
    const getContributorTokenShare = new ContractExecuteTransaction()
      .setContractId(contractId)
      .setGas(1000000)
      .setFunction(
        "getContributorTokenShare",
        new ContractFunctionParameters().addAddress(treasuryId.toSolidityAddress())
      )
      .freezeWith(client);
    const getContributorTokenShareTx = await getContributorTokenShare.execute(client);
    const response = await getContributorTokenShareTx.getRecord(client);
    const tokenAQty = response.contractFunctionResult?.getInt64(0);
    const tokenBQty = response.contractFunctionResult?.getInt64(1);
    return `${tokenAQty} units of token A and ${tokenBQty} units of token B contributed by treasure.`;
    console.log(`${tokenAQty} units of token A and ${tokenBQty} units of token B contributed by treasure.`);
  };

  const getSpotPrice = async () => {
    const getSpotPrice = new ContractExecuteTransaction()
      .setContractId(contractId)
      .setGas(1000000)
      .setFunction("getSpotPrice")
      .freezeWith(client);
    const getSpotPriceTransaction = await getSpotPrice.execute(client);
    const response = await getSpotPriceTransaction.getRecord(client);
    const spotPrice = response.contractFunctionResult?.getInt64(0);
    return spotPrice;
  };

  const fetchFeeWithPrecision = async () => {
    const fee = await fetchFee();
    const feePrecision = await fetchFeePrecision();
    if (feePrecision === undefined) {
      throw new Error("fee precision is undefined");
    }
    return fee?.div(feePrecision.times(10));
  };

  const fetchFee = async (): Promise<BigNumber | undefined> => {
    const getFee = new ContractExecuteTransaction()
      .setContractId(contractId)
      .setGas(1000000)
      .setFunction("getFee")
      .freezeWith(client);
    const getPoolFeeTransaction = await getFee.execute(client);
    const response = await getPoolFeeTransaction.getRecord(client);
    const fee = response.contractFunctionResult?.getInt256(0);
    const feePrecision = await fetchFeePrecision();
    return fee?.div(feePrecision?.toNumber() ?? 1);
  };

  const fetchFeePrecision = async (): Promise<BigNumber | undefined> => {
    const getFeePrecision = new ContractExecuteTransaction()
      .setContractId(contractId)
      .setGas(1000000)
      .setFunction("getFeePrecision")
      .freezeWith(client);
    const getFeePrecisionTransaction = await getFeePrecision.execute(client);
    const response = await getFeePrecisionTransaction.getRecord(client);
    const feePrecision = response.contractFunctionResult?.getInt256(0);
    return feePrecision;
  };

  const getTokenBalances = async (): Promise<{
    amountOfTokenA: BigNumber | undefined;
    amountOfTokenB: BigNumber | undefined;
  }> => {
    const getTokenBalance = new ContractExecuteTransaction()
      .setContractId(contractId)
      .setGas(1000000)
      .setFunction("getPairQty")
      .freezeWith(client);
    const getTokenBalanceTx = await getTokenBalance.execute(client);
    const response = await getTokenBalanceTx.getRecord(client);
    const amountOfTokenA = response.contractFunctionResult?.getInt256(0);
    const amountOfTokenB = response.contractFunctionResult?.getInt256(1);
    return { amountOfTokenA, amountOfTokenB };
  };

  const getContractAddress = async () => {
    const getContractAddress = new ContractExecuteTransaction()
      .setContractId(contractId)
      .setGas(1000000)
      .setFunction("getContractAddress")
      .freezeWith(client);
    const getContractAddressTransaction = await getContractAddress.execute(client);
    const response = await getContractAddressTransaction.getRecord(client);
    const contractAddress = AccountId.fromSolidityAddress(
      response.contractFunctionResult?.getAddress(0) ?? ""
    ).toString();
    console.log(contractAddress);
  };

  const getTokenPairAddress = async () => {
    const getTokenPairAddress = new ContractExecuteTransaction()
      .setContractId(contractId)
      .setGas(1000000)
      .setFunction("getTokenPairAddress")
      .freezeWith(client);
    const getTokenPairAddressTransaction = await getTokenPairAddress.execute(client);
    const response = await getTokenPairAddressTransaction.getRecord(client);
    const tokenAAddress = AccountId.fromSolidityAddress(
      response.contractFunctionResult?.getAddress(0) ?? ""
    ).toString();
    const tokenBAddress = AccountId.fromSolidityAddress(
      response.contractFunctionResult?.getAddress(1) ?? ""
    ).toString();
    console.log(tokenAAddress, tokenBAddress);
  };

  return {
    initHederaService,
    get100LABTokens,
    getPrecision,
    createLiquidityPool,
    swapToken,
    addLiquidity,
    removeLiquidity,
    swapTokenA,
    swapTokenB,
    getContributorTokenShare,
    getTokenBalances,
    getSpotPrice,
    fetchFeeWithPrecision,
    fetchFee,
    fetchFeePrecision,
    pairCurrentPosition,
    getContractAddress,
    getTokenPairAddress,
  };
}

export { createHederaService };
export type { HederaServiceType };<|MERGE_RESOLUTION|>--- conflicted
+++ resolved
@@ -17,11 +17,8 @@
   TOKEN_SYMBOL_TO_ACCOUNT_ID,
 } from "../constants";
 import { AddLiquidityDetails } from "./types";
-<<<<<<< HEAD
 import { HashConnectSigner } from "hashconnect/dist/provider/signer";
-=======
 import { createUserClient, getTreasurer } from "./utils";
->>>>>>> a3859317
 
 type HederaServiceType = ReturnType<typeof createHederaService>;
 
@@ -126,23 +123,15 @@
     console.log(result);
   };
 
-<<<<<<< HEAD
   const removeLiquidity = async (signer: HashConnectSigner, lpTokenAmount: number, _contractId = contractId) => {
     const accountId = signer.getAccountId().toSolidityAddress();
-    const lpTokenBigNumberAmount = new BigNumber(Math.floor(lpTokenAmount));
+    const lpTokenBigNumberAmount = withPrecision(lpTokenAmount);
     console.log(`Removing ${lpTokenAmount} units of LP from the pool.`);
-=======
-  const removeLiquidity = async () => {
-    const tokenAQty = withPrecision(3);
-    const tokenBQty = withPrecision(3);
-    console.log(`Removing ${tokenAQty} units of token A and ${tokenBQty} units of token B from the pool.`);
->>>>>>> a3859317
     const removeLiquidity = await new ContractExecuteTransaction()
       .setContractId(_contractId)
       .setGas(2000000)
       .setFunction(
         "removeLiquidity",
-<<<<<<< HEAD
         new ContractFunctionParameters().addAddress(accountId).addInt64(lpTokenBigNumberAmount)
       )
       .freezeWithSigner(signer);
@@ -150,21 +139,6 @@
 
     console.log(`Liquidity remove Tx: ${removeLiquidityTx}`);
     return removeLiquidityTx;
-=======
-        new ContractFunctionParameters()
-          .addAddress(treasuryId.toSolidityAddress())
-          .addAddress(tokenA)
-          .addAddress(tokenB)
-          .addInt64(tokenAQty)
-          .addInt64(tokenBQty)
-      )
-      .freezeWith(client)
-      .sign(treasuryKey);
-    const removeLiquidityTx = await removeLiquidity.execute(client);
-    const transferTokenRx = await removeLiquidityTx.getReceipt(client);
-
-    console.log(`Liquidity remove status: ${transferTokenRx.status}`);
-    await pairCurrentPosition(contractId);
   };
 
   const swapToken = async ({
@@ -193,7 +167,6 @@
     const transferTokenRx = await swapTokenTx.getReceipt(client);
 
     console.log(`Swap status: ${transferTokenRx.status}`);
->>>>>>> a3859317
   };
 
   const swapTokenA = async () => {
