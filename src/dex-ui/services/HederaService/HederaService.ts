import { BigNumber } from "bignumber.js";
import {
  AccountId,
  TokenId,
  ContractId,
  ContractExecuteTransaction,
  ContractFunctionParameters,
  TransferTransaction,
  TokenAssociateTransaction,
  TransactionResponse,
} from "@hashgraph/sdk";
import {
  SWAP_CONTRACT_ID,
  GovernorProxyContracts,
  TOKEN_A_SYMBOL,
  TOKEN_B_SYMBOL,
  TOKEN_A_ID,
  TOKEN_B_ID,
  TOKEN_SYMBOL_TO_ACCOUNT_ID,
  FACTORY_CONTRACT_ID,
} from "../constants";
import { AddLiquidityDetails, GovernorContractFunctions, PairContractFunctions } from "./types";
import { HashConnectSigner } from "hashconnect/dist/esm/provider/signer";
<<<<<<< HEAD
import { createUserClient, getTreasurer, getAddressArray } from "./utils";
=======
import { client, queryContract, getTreasurer } from "./utils";
import GovernorService from "./GovernorService";
>>>>>>> 91c9ad11

type HederaServiceType = ReturnType<typeof createHederaService>;

/**
 * General format of service calls:
 * 1 - Convert data types.
 * 2 - Create contract parameters.
 * 3 - Create and sign transaction.
 * 4 - Send transaction to wallet and execute transaction.
 * 5 - Extract and return resulting data.
 */

function createHederaService() {
  const { treasuryId, treasuryKey } = getTreasurer();
  const tokenA = TokenId.fromString(TOKEN_A_ID).toSolidityAddress();
  const tokenB = TokenId.fromString(TOKEN_B_ID).toSolidityAddress();
  const contractId = ContractId.fromString(SWAP_CONTRACT_ID); // "0.0.47712695";
  const factoryId = ContractId.fromString(FACTORY_CONTRACT_ID); //
  let _precision = BigNumber(0);
  const initHederaService = async () => {
    const precision = await fetchPrecision(contractId);
    _precision = precision ?? BigNumber(0);
  };

  const fetchTokenPairs = async (): Promise<string[] | null> => {
    const result = await queryContract(factoryId, PairContractFunctions.GetTokenPair);
    const modifiedArray = getAddressArray(result);
    const pairEvmAddressess: string[] = [];
    modifiedArray.forEach((evmAddress) => {
      pairEvmAddressess.push(evmAddress);
    });
    return pairEvmAddressess;
  };

  const getPrecision = () => {
    return _precision;
  };

<<<<<<< HEAD
  const queryContract = async (
    contractId: ContractId,
    functionName: string,
    queryParams?: ContractFunctionParameters
  ) => {
    const gas = 50000;
    const query = new ContractCallQuery().setContractId(contractId).setGas(gas).setFunction(functionName, queryParams);
    const queryPayment = await query.getCost(client);
    query.setMaxQueryPayment(queryPayment);
    return await query.execute(client);
  };

  const fetchPrecision = async (contractId: ContractId): Promise<BigNumber | undefined> => {
=======
  const fetchPrecision = async (): Promise<BigNumber | undefined> => {
>>>>>>> 91c9ad11
    const result = await queryContract(contractId, PairContractFunctions.GetPrecision);
    const precision = result?.getInt256(0);
    return precision;
  };

  const withPrecision = (value: number): BigNumber => {
    if (_precision === undefined) {
      throw new Error("Precision is undefined");
    }
    return BigNumber(value).multipliedBy(_precision);
  };

  const createLiquidityPool = async () => {
    const tokenAQty = withPrecision(200);
    const tokenBQty = withPrecision(220);
    console.log(`Creating a pool of ${tokenAQty} units of token A and ${tokenBQty} units of token B.`);
    const liquidityPool = await new ContractExecuteTransaction()
      .setContractId(contractId)
      .setGas(2000000)
      .setFunction(
        "initializeContract",
        new ContractFunctionParameters()
          .addAddress(treasuryId.toSolidityAddress())
          .addAddress(tokenA)
          .addAddress(tokenB)
          .addInt64(tokenAQty)
          .addInt64(tokenBQty)
          .addInt256(new BigNumber(10)) //fee
      )
      .freezeWith(client)
      .sign(treasuryKey);
    const liquidityPoolTx = await liquidityPool.execute(client);
    const transferTokenRx = await liquidityPoolTx.getReceipt(client);
    console.log(`Liquidity pool created: ${transferTokenRx.status}`);
    await pairCurrentPosition(contractId);
  };

  const addLiquidity = async (addLiquidityDetails: AddLiquidityDetails) => {
    const {
      firstTokenAddress,
      firstTokenQuantity,
      secondTokenAddress,
      secondTokenQuantity,
      addLiquidityContractAddress,
      walletAddress,
      signer,
    } = addLiquidityDetails;

    // TODO: remove fallbacks if no signer and not all details are provided
    const firstTokenAddr = firstTokenAddress ? firstTokenAddress : tokenA;
    const secondTokenAddr = secondTokenAddress ? secondTokenAddress : tokenB;
    const firstTokenQty = firstTokenQuantity ? firstTokenQuantity : new BigNumber(10);
    const secondTokenQty = secondTokenQuantity ? secondTokenQuantity : new BigNumber(10);
    const addLiquidityContractId = addLiquidityContractAddress ? addLiquidityContractAddress : contractId;

    console.log(`Adding ${firstTokenQty} units of token A and ${secondTokenQty} units of token B to the pool.`);

    const addLiquidityTransaction = await new ContractExecuteTransaction()
      .setContractId(addLiquidityContractId)
      .setGas(9000000)
      .setFunction(
        "addLiquidity",
        new ContractFunctionParameters()
          .addAddress(walletAddress)
          .addAddress(firstTokenAddr)
          .addAddress(secondTokenAddr)
          .addInt256(firstTokenQty)
          .addInt256(secondTokenQty)
      )
      .setNodeAccountIds([new AccountId(3)])
      .freezeWithSigner(signer);

    const result = await addLiquidityTransaction.executeWithSigner(signer);
    console.log(result);
  };

  const removeLiquidity = async (signer: HashConnectSigner, lpTokenAmount: BigNumber, _contractId = contractId) => {
    const accountId = signer.getAccountId().toSolidityAddress();
    console.log(`Removing ${lpTokenAmount} units of LP from the pool.`);
    const removeLiquidity = await new ContractExecuteTransaction()
      .setContractId(_contractId)
      .setGas(2000000)
      .setFunction("removeLiquidity", new ContractFunctionParameters().addAddress(accountId).addInt256(lpTokenAmount))
      .freezeWithSigner(signer);
    const removeLiquidityTx = await removeLiquidity.executeWithSigner(signer);

    console.log(`Liquidity remove Tx: ${removeLiquidityTx}`);
    return removeLiquidityTx;
  };

  interface SwapTokenParams {
    swapContractId: ContractId;
    walletAddress: string;
    tokenToTradeAddress: string;
    tokenToTradeAmount: BigNumber;
    signer: HashConnectSigner;
  }

  const swapToken = async ({
    swapContractId,
    walletAddress,
    tokenToTradeAddress,
    tokenToTradeAmount,
    signer,
  }: SwapTokenParams): Promise<TransactionResponse> => {
    console.log({
      swapContractId,
      walletAddress,
      tokenToTradeAddress,
      tokenToTradeAmount: tokenToTradeAmount.toNumber(),
      signer,
    });
    const contractFunctionParams = new ContractFunctionParameters()
      .addAddress(walletAddress)
      .addAddress(tokenToTradeAddress)
      .addInt256(tokenToTradeAmount);
    const swapTokenTransaction = await new ContractExecuteTransaction()
      .setContractId(swapContractId)
      .setFunction(PairContractFunctions.SwapToken, contractFunctionParams)
      .setGas(2000000)
      .setNodeAccountIds([new AccountId(3)])
      .freezeWithSigner(signer);
    const swapTokenResponse = await swapTokenTransaction.executeWithSigner(signer);
    return swapTokenResponse;
  };

  interface CreateProposalParams {
    targets: Array<string>;
    fees: Array<number>;
    calls: Array<Uint8Array>;
    description: string;
    signer: HashConnectSigner;
  }

  const createProposal = async ({
    targets,
    fees,
    calls,
    description,
    signer,
  }: CreateProposalParams): Promise<TransactionResponse> => {
    const contractCallParams = new ContractFunctionParameters()
      .addAddressArray(targets)
      .addUint256Array(fees)
      .addBytesArray(calls)
      .addString(description);
    const createProposalTransaction = await new ContractExecuteTransaction()
      .setContractId(GovernorProxyContracts.TransferTokenContractId)
      .setFunction(GovernorContractFunctions.CreateProposal, contractCallParams)
      .setGas(900000)
      .setNodeAccountIds([new AccountId(3)])
      .freezeWithSigner(signer);
    const proposalTransactionResponse = await createProposalTransaction.executeWithSigner(signer);
    return proposalTransactionResponse;
  };

  const get100LABTokens = async (
    receivingAccoundId: string,
    hashconnect: any,
    hashConnectState: any,
    network: string
  ) => {
    const tokenQuantity = withPrecision(100).toNumber();
    const L49ATokenId = TokenId.fromString(TOKEN_A_ID);
    const L49BTokenId = TokenId.fromString(TOKEN_B_ID);
    const targetAccountId = AccountId.fromString(receivingAccoundId);

    const { walletData } = hashConnectState;
    const signingAccount = walletData.pairedAccounts[0];
    const provider = hashconnect.getProvider(network, walletData.topicID, signingAccount);
    const signer = hashconnect.getSigner(provider);

    const associatedTokenIds = walletData.pairedAccountBalance.tokens.map((token: any) => token.tokenId);
    const tokensToAssociate = [
      TOKEN_SYMBOL_TO_ACCOUNT_ID.get(TOKEN_A_SYMBOL),
      TOKEN_SYMBOL_TO_ACCOUNT_ID.get(TOKEN_B_SYMBOL),
    ].reduce((_tokensToAssociate: string[], tokenId: string | undefined) => {
      if (!associatedTokenIds.includes(tokenId)) {
        _tokensToAssociate.push(tokenId || "");
      }
      return _tokensToAssociate;
    }, []);

    if (tokensToAssociate.length > 0) {
      const tokenAssociateTx = new TokenAssociateTransaction()
        .setAccountId(receivingAccoundId)
        .setTokenIds(tokensToAssociate);

      console.log(`Associating ${TOKEN_A_SYMBOL} and Token ${TOKEN_B_SYMBOL} with connected wallet`);

      const tokenAssociateSignedTx = await tokenAssociateTx.freezeWithSigner(signer);
      const tokenAssociateRes = await tokenAssociateSignedTx.executeWithSigner(signer);

      console.log(`Associate ${TOKEN_A_SYMBOL} and Token SymbolB0 transaction result:`, tokenAssociateRes);
    }

    console.log(
      `Moving ${tokenQuantity} units of ${TOKEN_B_SYMBOL} and Token SymbolB0 from the Swap contract to Wallet.`
    );

    const transaction = new TransferTransaction()
      .addTokenTransfer(L49ATokenId, treasuryId, -tokenQuantity)
      .addTokenTransfer(L49ATokenId, targetAccountId, tokenQuantity)
      .addTokenTransfer(L49BTokenId, treasuryId, -tokenQuantity)
      .addTokenTransfer(L49BTokenId, targetAccountId, tokenQuantity)
      .freezeWith(client);

    //Sign with the sender account private key
    const signTx = await transaction.sign(treasuryKey);

    //Sign with the client operator private key and submit to a Hedera network
    const txResponse = await signTx.execute(client);

    //Request the receipt of the transaction
    const receipt = await txResponse.getReceipt(client);

    //Obtain the transaction consensus status
    const transactionStatus = receipt.status;

    console.log("The transfer transaction consensus status " + transactionStatus.toString());
  };

  // TODO: will need to pass in contractId in future when there are more pools
  const pairCurrentPosition = async (_contractId: ContractId = contractId) => {
    const result = await queryContract(_contractId, PairContractFunctions.GetPoolBalances);
    const tokenAQty = result?.getInt256(0);
    const tokenBQty = result?.getInt256(1);
    return { tokenAQty, tokenBQty };
  };

  const getContributorTokenShare = async (): Promise<{
    tokenAQty: BigNumber;
    tokenBQty: BigNumber;
  }> => {
    const queryParams = new ContractFunctionParameters().addAddress(treasuryId.toSolidityAddress());
    const result = await queryContract(contractId, PairContractFunctions.GetLiquidityProviderTokenAmounts, queryParams);
    const tokenAQty = result?.getInt64(0);
    const tokenBQty = result?.getInt64(1);
    return { tokenAQty, tokenBQty };
  };

  const getSpotPrice = async (pairAccountId: string): Promise<BigNumber> => {
    const pairContractId = ContractId.fromString(pairAccountId);
    const result = await queryContract(pairContractId, PairContractFunctions.GetSpotPrice);
    const spotPrice = result?.getInt256(0);
    return spotPrice;
  };

  const fetchFeeWithPrecision = async (pairAccountId: string): Promise<BigNumber | undefined> => {
    const fee = await fetchFee(pairAccountId);
    const feePrecision = await fetchFeePrecision(pairAccountId);
    if (feePrecision === undefined) {
      throw new Error("fee precision is undefined");
    }
    return fee?.div(feePrecision.times(10));
  };

  const fetchFee = async (pairAccountId: string): Promise<BigNumber | undefined> => {
    const pairContractId = ContractId.fromString(pairAccountId);
    const result = await queryContract(pairContractId, PairContractFunctions.GetFee);
    const fee = result?.getInt256(0);
    const feePrecision = await fetchFeePrecision(pairAccountId);
    return fee?.div(feePrecision?.toNumber() ?? 1);
  };

  const fetchFeePrecision = async (pairAccountId: string): Promise<BigNumber | undefined> => {
    const pairContractId = ContractId.fromString(pairAccountId);
    const result = await queryContract(pairContractId, PairContractFunctions.GetFeePrecision);
    const feePrecision = result?.getInt256(0);
    return feePrecision;
  };

  const getTokenBalances = async (): Promise<{
    amountOfTokenA: BigNumber | undefined;
    amountOfTokenB: BigNumber | undefined;
  }> => {
    const result = await queryContract(contractId, PairContractFunctions.GetPoolBalances);
    const amountOfTokenA = result?.getInt256(0);
    const amountOfTokenB = result?.getInt256(1);
    return { amountOfTokenA, amountOfTokenB };
  };

  const getContractAddress = async (): Promise<string> => {
    const result = await queryContract(contractId, PairContractFunctions.GetContractAddress);
    const contractAddress = AccountId.fromSolidityAddress(result?.getAddress(0) ?? "").toString();
    return contractAddress;
  };

  const getTokenPairAddress = async (
    contractId: ContractId
  ): Promise<{
    tokenAAddress: string;
    tokenBAddress: string;
    tokenCAddress: string;
  }> => {
    const result = await queryContract(contractId, PairContractFunctions.GetTokenAddresses);
    const tokenAAddress = AccountId.fromSolidityAddress(result?.getAddress(0) ?? "").toString();
    const tokenBAddress = AccountId.fromSolidityAddress(result?.getAddress(1) ?? "").toString();
    const tokenCAddress = AccountId.fromSolidityAddress(result?.getAddress(2) ?? "").toString();
    return { tokenAAddress, tokenBAddress, tokenCAddress };
  };

  return {
    initHederaService,
    get100LABTokens,
    getPrecision,
    createLiquidityPool,
    swapToken,
    addLiquidity,
    removeLiquidity,
    createProposal,
    getContributorTokenShare,
    getTokenBalances,
    getSpotPrice,
    fetchFeeWithPrecision,
    fetchFee,
    fetchFeePrecision,
    pairCurrentPosition,
    getContractAddress,
    getTokenPairAddress,
<<<<<<< HEAD
    castVote,
    fetchTokenPairs,
    fetchPrecision,
=======
    ...GovernorService,
>>>>>>> 91c9ad11
  };
}

export { createHederaService };
export type { HederaServiceType };<|MERGE_RESOLUTION|>--- conflicted
+++ resolved
@@ -21,12 +21,8 @@
 } from "../constants";
 import { AddLiquidityDetails, GovernorContractFunctions, PairContractFunctions } from "./types";
 import { HashConnectSigner } from "hashconnect/dist/esm/provider/signer";
-<<<<<<< HEAD
-import { createUserClient, getTreasurer, getAddressArray } from "./utils";
-=======
-import { client, queryContract, getTreasurer } from "./utils";
+import { client, queryContract, getTreasurer, getAddressArray } from "./utils";
 import GovernorService from "./GovernorService";
->>>>>>> 91c9ad11
 
 type HederaServiceType = ReturnType<typeof createHederaService>;
 
@@ -65,23 +61,7 @@
     return _precision;
   };
 
-<<<<<<< HEAD
-  const queryContract = async (
-    contractId: ContractId,
-    functionName: string,
-    queryParams?: ContractFunctionParameters
-  ) => {
-    const gas = 50000;
-    const query = new ContractCallQuery().setContractId(contractId).setGas(gas).setFunction(functionName, queryParams);
-    const queryPayment = await query.getCost(client);
-    query.setMaxQueryPayment(queryPayment);
-    return await query.execute(client);
-  };
-
   const fetchPrecision = async (contractId: ContractId): Promise<BigNumber | undefined> => {
-=======
-  const fetchPrecision = async (): Promise<BigNumber | undefined> => {
->>>>>>> 91c9ad11
     const result = await queryContract(contractId, PairContractFunctions.GetPrecision);
     const precision = result?.getInt256(0);
     return precision;
@@ -402,13 +382,9 @@
     pairCurrentPosition,
     getContractAddress,
     getTokenPairAddress,
-<<<<<<< HEAD
-    castVote,
     fetchTokenPairs,
     fetchPrecision,
-=======
     ...GovernorService,
->>>>>>> 91c9ad11
   };
 }
 
