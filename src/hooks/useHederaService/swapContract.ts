--- conflicted
+++ resolved
@@ -9,7 +9,6 @@
   Client,
   TransferTransaction,
 } from "@hashgraph/sdk";
-<<<<<<< HEAD
 import { HashConnectSigner } from "hashconnect/dist/provider/signer";
 import { SWAP_CONTRACT_ID, L49A_TOKEN_ID, L49B_TOKEN_ID, TREASURY_ID, TREASURY_KEY } from "../useHashConnect/constants";
 
@@ -22,19 +21,6 @@
   walletAddress: string;
   signer: HashConnectSigner;
 }
-
-export interface AddLiquidityDetails {
-  firstTokenAddress: string;
-  firstTokenQuantity: BigNumber;
-  secondTokenAddress: string;
-  secondTokenQuantity: BigNumber;
-  addLiquidityContractAddress: ContractId;
-  walletAddress: string;
-  signer: HashConnectSigner;
-}
-=======
-import { SWAP_CONTRACT_ID, L49A_TOKEN_ID, L49B_TOKEN_ID, TREASURY_ID, TREASURY_KEY } from "../useHashConnect/constants";
->>>>>>> 766b3268
 
 export const createClient = () => {
   const myAccountId = "0.0.34833380";
@@ -91,8 +77,8 @@
     walletAddress,
     signer,
   } = addLiquidityDetails
-    ? addLiquidityDetails
-    : {
+      ? addLiquidityDetails
+      : {
         firstTokenAddress: null,
         firstTokenQuantity: null,
         secondTokenAddress: null,
@@ -328,8 +314,4 @@
   getContributorTokenShare,
   getTokenBalance,
   getSpotPrice,
-<<<<<<< HEAD
-  pairCurrentPosition,
-=======
->>>>>>> 766b3268
 };