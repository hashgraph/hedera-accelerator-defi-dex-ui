--- conflicted
+++ resolved
@@ -10,10 +10,7 @@
   TransferTransaction,
 } from "@hashgraph/sdk";
 import { HashConnectSigner } from "hashconnect/dist/provider/signer";
-<<<<<<< HEAD
-=======
 import { SWAP_CONTRACT_ID, L49A_TOKEN_ID, L49B_TOKEN_ID, TREASURY_ID, TREASURY_KEY } from "../useHashConnect/constants";
->>>>>>> 36379aea
 
 export interface AddLiquidityDetails {
   firstTokenAddress: string;
@@ -50,21 +47,11 @@
 };
 
 const client = createClient();
-<<<<<<< HEAD
-let tokenA = TokenId.fromString("0.0.47646195").toSolidityAddress();
-let tokenB = TokenId.fromString("0.0.47646196").toSolidityAddress();
-const treasure = AccountId.fromString("0.0.47645191").toSolidityAddress();
-const treasureKey = PrivateKey.fromString("308ed38983d9d20216d00371e174fe2d475dd32ac1450ffe2edfaab782b32fc5");
-const contractId = ContractId.fromString("0.0.48143542");
-// [9: 02 AM] Abhishek Sharma
-// 0.0.48132729
-=======
 let tokenA = TokenId.fromString(L49A_TOKEN_ID).toSolidityAddress();
 let tokenB = TokenId.fromString(L49B_TOKEN_ID).toSolidityAddress();
 const treasure = AccountId.fromString(TREASURY_ID).toSolidityAddress();
 const treasureKey = PrivateKey.fromString(TREASURY_KEY);
 const contractId = SWAP_CONTRACT_ID; // "0.0.47712695";
->>>>>>> 36379aea
 
 const createLiquidityPool = async () => {
   const tokenAQty = new BigNumber(5);
@@ -100,8 +87,8 @@
     walletAddress,
     signer,
   } = addLiquidityDetails
-    ? addLiquidityDetails
-    : {
+      ? addLiquidityDetails
+      : {
         firstTokenAddress: null,
         firstTokenQuantity: null,
         secondTokenAddress: null,
@@ -336,18 +323,6 @@
   swapTokenB,
   getContributorTokenShare,
   getTokenBalance,
-<<<<<<< HEAD
-  pairCurrentPosition,
-};
-
-// main()
-//   .then(() => process.exit(0))
-//   .catch((error) => {
-//     console.error(error);
-//     process.exit(1);
-//   });
-=======
   getSpotPrice,
   pairCurrentPosition,
-};
->>>>>>> 36379aea
+};