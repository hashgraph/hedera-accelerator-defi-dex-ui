--- conflicted
+++ resolved
@@ -220,8 +220,5 @@
   | WalletPairingApproved
   | ReceivedConnectionStatusChanged
   | LocalConnectionStatusChanged
-<<<<<<< HEAD
-  | SetTransactionWaitingToBeSigned;
-=======
-  | ClearWalletPairings;
->>>>>>> 6f1b193b
+  | SetTransactionWaitingToBeSigned
+  | ClearWalletPairings;