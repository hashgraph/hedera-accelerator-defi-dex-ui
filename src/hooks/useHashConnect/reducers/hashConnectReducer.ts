import { AccountBalanceJson } from "@hashgraph/sdk";
import { HashConnectTypes } from "hashconnect";
import { ActionType, HashConnectAction } from "../actions/actionsTypes";
import { getLocalHashconnectData } from "../utils";
import { WalletConnectionStatus } from "../types";

export interface HashConnectState {
  errorMessage: string | null;
  spotPrices: Map<string, number | undefined> | undefined;
  poolLiquidity: Map<string, number | undefined> | undefined;
  walletConnectionStatus: WalletConnectionStatus;
  installedExtensions: HashConnectTypes.WalletMetadata[];
  walletData: {
    id: string | null;
    network: string;
    topicID: string;
    walletPairingString: string;
    privateKey: string;
    pairedWalletData: HashConnectTypes.WalletMetadata | null;
    pairedAccountBalance: AccountBalanceJson | null;
    pairedAccounts: string[];
  };
  transactionWaitingToBeSigned: boolean;
}

const initialHashConnectState: HashConnectState = {
  errorMessage: null,
  spotPrices: undefined,
  poolLiquidity: undefined,
  walletConnectionStatus: WalletConnectionStatus.INITIALIZING,
  installedExtensions: [],
  walletData: {
    id: null,
    network: "",
    topicID: "",
    walletPairingString: "",
    privateKey: "",
    pairedWalletData: null,
    pairedAccountBalance: null,
    pairedAccounts: [],
  },
  transactionWaitingToBeSigned: false,
};

function initHashConnectReducer(initialHashConnectState: HashConnectState) {
  return getLocalHashconnectData() ?? initialHashConnectState;
}

function hashConnectReducer(state: HashConnectState, action: HashConnectAction): HashConnectState {
  if (typeof action === "function") {
    return state;
  }
  switch (action.type) {
    case ActionType.INITIALIZE_WALLET_CONNECTION_STARTED: {
      return {
        ...state,
        walletConnectionStatus: WalletConnectionStatus.INITIALIZING,
      };
    }
    case ActionType.INITIALIZE_WALLET_CONNECTION_SUCCEEDED: {
      const { field, payload } = action;
      const walletData = payload;
      return {
        ...state,
        walletConnectionStatus: WalletConnectionStatus.READY_TO_PAIR,
        [field]: {
          ...state[field],
          ...walletData,
        },
      };
    }
    case ActionType.INITIALIZE_WALLET_CONNECTION_FAILED: {
      const { payload } = action;
      return {
        ...state,
        errorMessage: payload,
      };
    }
    case ActionType.PAIR_WITH_CONNECTED_WALLET_STARTED: {
      return state;
    }
    case ActionType.PAIR_WITH_CONNECTED_WALLET_SUCCEEDED: {
      return state;
    }
    case ActionType.PAIR_WITH_CONNECTED_WALLET_FAILED: {
      const { payload } = action;
      return {
        ...state,
        errorMessage: payload,
      };
    }
    case ActionType.PAIR_WITH_SELECTED_WALLET_EXTENSION_STARTED: {
      return state;
    }
    case ActionType.PAIR_WITH_SELECTED_WALLET_EXTENSION_SUCCEEDED: {
      return state;
    }
    case ActionType.PAIR_WITH_SELECTED_WALLET_EXTENSION_FAILED: {
      const { payload } = action;
      return {
        ...state,
        errorMessage: payload,
      };
    }
    case ActionType.FETCH_ACCOUNT_BALANCE_STARTED: {
      return state;
    }
    case ActionType.FETCH_ACCOUNT_BALANCE_SUCCEEDED: {
      const { field, payload } = action;
      return {
        ...state,
        [field]: {
          ...state[field],
          pairedAccountBalance: payload,
        },
      };
    }
    case ActionType.FETCH_ACCOUNT_BALANCE_FAILED: {
      const { payload } = action;
      return {
        ...state,
        errorMessage: payload,
      };
    }
    case ActionType.FETCH_SPOT_PRICES_STARTED: {
      return state;
    }
    case ActionType.FETCH_SPOT_PRICES_SUCCEEDED: {
      const { payload } = action;
      return {
        ...state,
        spotPrices: payload,
      };
    }
    case ActionType.FETCH_SPOT_PRICES_FAILED: {
      const { payload } = action;
      return {
        ...state,
        errorMessage: payload,
      };
    }
    case ActionType.FETCH_POOL_LIQUIDITY_STARTED: {
      return state;
    }
    case ActionType.FETCH_POOL_LIQUIDITY_SUCCEEDED: {
      const { payload } = action;
      return {
        ...state,
        poolLiquidity: payload,
      };
    }
    case ActionType.FETCH_POOL_LIQUIDITY_FAILED: {
      const { payload } = action;
      return {
        ...state,
        errorMessage: payload,
      };
    }
    case ActionType.SEND_SWAP_TRANSACTION_TO_WALLET_STARTED: {
      return state;
    }
    case ActionType.SEND_SWAP_TRANSACTION_TO_WALLET_SUCCEEDED: {
      return state;
    }
    case ActionType.SEND_SWAP_TRANSACTION_TO_WALLET_FAILED: {
      const { payload } = action;
      return {
        ...state,
        errorMessage: payload,
      };
    }
    case ActionType.SEND_ADD_LIQUIDITY_TRANSACTION_TO_WALLET_STARTED: {
      return state;
    }
    case ActionType.SEND_ADD_LIQUIDITY_TRANSACTION_TO_WALLET_SUCCEEDED: {
      return state;
    }
    case ActionType.SEND_ADD_LIQUIDITY_TRANSACTION_TO_WALLET_FAILED: {
      const { errorMessage } = action;
      return {
        ...state,
        errorMessage,
      };
    }
    case ActionType.CLEAR_WALLET_PAIRINGS: {
      const { field } = action;
      return {
        ...state,
        walletConnectionStatus: WalletConnectionStatus.READY_TO_PAIR,
        [field]: {
          ...state[field],
          pairedWalletData: null,
          pairedAccountBalance: null,
          pairedAccounts: [],
        },
      };
    }
    case ActionType.ADD_INSTALLED_EXTENSION: {
      const { installedExtensions } = state;
      return { ...state, installedExtensions: [...installedExtensions, action.payload] };
    }
    case ActionType.WALLET_PAIRING_APPROVED: {
      const { walletData } = state;
      const { field, payload } = action;
      const approvePairing = payload;
      const { metadata, accountIds, topic, id, network } = approvePairing;
      const pairedAccounts = accountIds.filter(
        (accountId: string) => walletData?.pairedAccounts?.indexOf(accountId) === -1
      );
      return {
        ...state,
        walletConnectionStatus: WalletConnectionStatus.PAIRED,
        [field]: {
          ...state[field],
          id: id ? id : null,
          network,
          topicID: topic,
          pairedWalletData: metadata,
          pairedAccounts,
        },
      };
    }
    case ActionType.RECEIVED_CONNECTION_STATUS_CHANGED: {
      return state;
    }
    case ActionType.LOCAL_CONNECTION_STATUS_CHANGED: {
      return state;
    }
<<<<<<< HEAD
    case ActionType.SET_TRANSACTION_WAITING_TO_BE_SIGNED: {
      const { payload } = action;
      return {
        ...state,
        transactionWaitingToBeSigned: payload,
      };
    }
    default:
      throw new Error();
=======
>>>>>>> 6f1b193b
  }
}

export { hashConnectReducer, initHashConnectReducer, initialHashConnectState };<|MERGE_RESOLUTION|>--- conflicted
+++ resolved
@@ -226,7 +226,6 @@
     case ActionType.LOCAL_CONNECTION_STATUS_CHANGED: {
       return state;
     }
-<<<<<<< HEAD
     case ActionType.SET_TRANSACTION_WAITING_TO_BE_SIGNED: {
       const { payload } = action;
       return {
@@ -234,10 +233,6 @@
         transactionWaitingToBeSigned: payload,
       };
     }
-    default:
-      throw new Error();
-=======
->>>>>>> 6f1b193b
   }
 }
 
