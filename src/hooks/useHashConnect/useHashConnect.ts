import { useEffect, useCallback, Dispatch } from "react";
import { HashConnect, HashConnectTypes } from "hashconnect";
import { ActionType, HashConnectAction } from "./actions/actionsTypes";
import {
  initializeWalletConnection,
  pairWithConnectedWallet,
  pairWithSelectedWalletExtension,
  fetchAccountBalance,
  sendSwapTransactionToWallet,
  sendAddLiquidityTransactionToWallet,
<<<<<<< HEAD
=======
  fetchSpotPrices,
>>>>>>> 36379aea
} from "./actions/hashConnectActions";
import { HashConnectState } from "./reducers/hashConnectReducer";
import { useHashConnectEvents } from "./useHashConnectEvents";
import { HASHCONNECT_LOCAL_DATA_KEY } from "./constants";
import { WalletConnectionStatus } from "./types";

const hashconnect = new HashConnect(true);
export interface UseHashConnectProps {
  hashConnectState: HashConnectState;
  dispatch: Dispatch<HashConnectAction>;
  network: string;
  dexMetaData: HashConnectTypes.AppMetadata;
  debug: boolean;
}

const useHashConnect = ({
  hashConnectState,
  dispatch,
  network = "testnet",
  dexMetaData,
  debug,
}: UseHashConnectProps) => {
  const { walletConnectionStatus, installedExtensions } = hashConnectState;
  useHashConnectEvents(hashconnect, hashConnectState, dispatch, debug);

  const saveToLocalStorage = useCallback(() => {
    const hashconnectDataJSON = JSON.stringify(hashConnectState);
    localStorage.setItem(HASHCONNECT_LOCAL_DATA_KEY, hashconnectDataJSON);
  }, [hashConnectState]);

  const clearWalletPairings = useCallback(() => {
    localStorage.removeItem("hashconnectData");
    dispatch({ type: ActionType.CLEAR_WALLET_PAIRINGS, field: "walletData" });
  }, [dispatch]);

  useEffect(() => {
    if (walletConnectionStatus === WalletConnectionStatus.INITIALIZING) {
      dispatch(
        initializeWalletConnection({
          hashconnect,
          network,
          dexMetaData,
          debug,
        })
      );
    } else {
      dispatch(pairWithConnectedWallet({ hashconnect, dexMetaData, hashConnectState }));
    }
    dispatch(fetchSpotPrices());
    // Todo: Fixed hook dependencies
    // eslint-disable-next-line react-hooks/exhaustive-deps
  }, []);

  useEffect(() => {
    saveToLocalStorage();
  }, [hashConnectState, saveToLocalStorage]);

  useEffect(() => {
    if (walletConnectionStatus === WalletConnectionStatus.PAIRED) {
      dispatch(fetchAccountBalance({ hashconnect, hashConnectState, network }));
    }
    // Todo: Fixed hook dependencies
    // eslint-disable-next-line react-hooks/exhaustive-deps
  }, [walletConnectionStatus]);

  return {
    connectToWallet: () =>
      dispatch(pairWithSelectedWalletExtension({ hashconnect, hashConnectState, installedExtensions })),
    sendSwapTransaction: (payload: any) =>
      dispatch(sendSwapTransactionToWallet({ ...payload, hashconnect, hashConnectState, network })),
<<<<<<< HEAD
=======
    fetchSpotPrices: () => dispatch(fetchSpotPrices()),
>>>>>>> 36379aea
    sendAddLiquidityTransaction: (payload: any) =>
      dispatch(sendAddLiquidityTransactionToWallet({ ...payload, hashconnect, hashConnectState, network })),
    clearWalletPairings,
  };
};
export { useHashConnect };<|MERGE_RESOLUTION|>--- conflicted
+++ resolved
@@ -8,10 +8,7 @@
   fetchAccountBalance,
   sendSwapTransactionToWallet,
   sendAddLiquidityTransactionToWallet,
-<<<<<<< HEAD
-=======
   fetchSpotPrices,
->>>>>>> 36379aea
 } from "./actions/hashConnectActions";
 import { HashConnectState } from "./reducers/hashConnectReducer";
 import { useHashConnectEvents } from "./useHashConnectEvents";
@@ -82,10 +79,7 @@
       dispatch(pairWithSelectedWalletExtension({ hashconnect, hashConnectState, installedExtensions })),
     sendSwapTransaction: (payload: any) =>
       dispatch(sendSwapTransactionToWallet({ ...payload, hashconnect, hashConnectState, network })),
-<<<<<<< HEAD
-=======
     fetchSpotPrices: () => dispatch(fetchSpotPrices()),
->>>>>>> 36379aea
     sendAddLiquidityTransaction: (payload: any) =>
       dispatch(sendAddLiquidityTransactionToWallet({ ...payload, hashconnect, hashConnectState, network })),
     clearWalletPairings,
