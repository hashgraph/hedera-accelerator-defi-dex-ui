import { isNil } from "ramda";
import { useState } from "react";
import { useInput } from "../../../dex-ui/hooks/useInput";
import { DefaultAmount, DefaultPercent } from "../../../dex-ui/utils";
import { TransactionDeadline } from "../constants";
interface UseFormSettingsProps {
<<<<<<< HEAD
  initialSlippage?: number;
  initialTransactionDeadline?: number;
}

export function useFormSettings(props: UseFormSettingsProps) {
  const { value: slippage, handleChange: handleSlippageChanged } = useInput<number>(props.initialSlippage ?? 0);
  const { value: transactionDeadline, handleChange: handleTransactionDeadlineChanged } = useInput<number>(
    props.initialTransactionDeadline ?? 0
=======
  slippage: number;
  priceImpact?: number;
  transactionDeadline: number;
}

export function useFormSettings(props: UseFormSettingsProps) {
  const { value: slippage, handleChange: handleSlippageChanged } = useInput<number>(props.slippage);
  const { value: transactionDeadline, handleChange: handleTransactionDeadlineChanged } = useInput<number>(
    props.transactionDeadline
>>>>>>> f7b55ac0
  );
  const [isSettingsOpen, setIsSettingsOpen] = useState(false);
  const formattedSlippage = slippage > 0 ? `${Number(slippage)?.toFixed(2)}%` : DefaultPercent;
  const formattedTransactionDeadline =
    transactionDeadline > TransactionDeadline.Min ? `${Number(transactionDeadline)} min` : DefaultAmount;

  const isUserSetSlippageBreached = !isNil(props.priceImpact) ? props.priceImpact > slippage : false;
  const isTransactionDeadlineValid =
    transactionDeadline > TransactionDeadline.Min && transactionDeadline <= TransactionDeadline.Max;

  const transactionDeadlineErrorMessage = createTransactionDeadlineErrorMessage(transactionDeadline);
  const slippageBreachedErrorMessage = "The price impact is over the set slippage tolerance.";

  function createTransactionDeadlineErrorMessage(transactionDeadline: number): string {
    if (transactionDeadline <= TransactionDeadline.Min) {
      return "Transaction deadline must be greater than 0 minutes.";
    }
    if (transactionDeadline > TransactionDeadline.Max) {
      return "Transaction deadline is over the maximum allowed time limit (3 minutes).";
    }
    return "";
  }

  function handleSettingsButtonClicked() {
    setIsSettingsOpen(!isSettingsOpen);
  }

  return {
    slippage,
    transactionDeadline,
    formattedSlippage,
    formattedTransactionDeadline,
    isUserSetSlippageBreached,
    isTransactionDeadlineValid,
    slippageBreachedErrorMessage,
    transactionDeadlineErrorMessage,
    isSettingsOpen,
    handleSlippageChanged,
    handleTransactionDeadlineChanged,
    handleSettingsButtonClicked,
  };
}<|MERGE_RESOLUTION|>--- conflicted
+++ resolved
@@ -4,26 +4,15 @@
 import { DefaultAmount, DefaultPercent } from "../../../dex-ui/utils";
 import { TransactionDeadline } from "../constants";
 interface UseFormSettingsProps {
-<<<<<<< HEAD
-  initialSlippage?: number;
-  initialTransactionDeadline?: number;
-}
-
-export function useFormSettings(props: UseFormSettingsProps) {
-  const { value: slippage, handleChange: handleSlippageChanged } = useInput<number>(props.initialSlippage ?? 0);
-  const { value: transactionDeadline, handleChange: handleTransactionDeadlineChanged } = useInput<number>(
-    props.initialTransactionDeadline ?? 0
-=======
-  slippage: number;
+  slippage?: number;
   priceImpact?: number;
   transactionDeadline: number;
 }
 
 export function useFormSettings(props: UseFormSettingsProps) {
-  const { value: slippage, handleChange: handleSlippageChanged } = useInput<number>(props.slippage);
+  const { value: slippage, handleChange: handleSlippageChanged } = useInput<number>(props.slippage ?? 0);
   const { value: transactionDeadline, handleChange: handleTransactionDeadlineChanged } = useInput<number>(
     props.transactionDeadline
->>>>>>> f7b55ac0
   );
   const [isSettingsOpen, setIsSettingsOpen] = useState(false);
   const formattedSlippage = slippage > 0 ? `${Number(slippage)?.toFixed(2)}%` : DefaultPercent;
