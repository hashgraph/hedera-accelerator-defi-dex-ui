--- conflicted
+++ resolved
@@ -19,40 +19,6 @@
   return initialSwapState;
 }
 
-<<<<<<< HEAD
-function swapReducer(state: SwapState, action: SwapAction) {
-  switch (action.type) {
-    case ActionType.SET_TOKEN_TO_TRADE: {
-      const { field, payload } = action;
-      return {
-        ...state,
-        tokenToTrade: {
-          ...state.tokenToTrade,
-          [field]: payload,
-        },
-      };
-    }
-    case ActionType.SET_TOKEN_TO_RECEIVE: {
-      const { field, payload } = action;
-      return {
-        ...state,
-        tokenToReceive: {
-          ...state.tokenToReceive,
-          [field]: payload,
-        },
-      };
-    }
-    case ActionType.SWITCH_TOKEN_TO_TRADE_AND_RECIEVE: {
-      return {
-        ...state,
-        tokenToTrade: {
-          ...state.tokenToReceive,
-        },
-        tokenToReceive: {
-          ...state.tokenToTrade,
-        },
-      };
-=======
 function swapReducer(draft: SwapState, action: SwapAction) {
   switch (action.type) {
     case ActionType.SET_TOKEN_TO_TRADE: {
@@ -75,14 +41,6 @@
       const { payload } = action;
       draft.spotPrice = payload;
       break;
->>>>>>> 766b3268
-    }
-    case ActionType.SET_SPOT_PRICE: {
-      const { payload } = action;
-      return {
-        ...state,
-        spotPrice: payload,
-      };
     }
     default:
       throw new Error();
