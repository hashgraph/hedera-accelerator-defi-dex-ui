--- conflicted
+++ resolved
@@ -14,11 +14,8 @@
   AccountBalanceJson,
   LedgerId,
 } from "@hashgraph/sdk";
-<<<<<<< HEAD
 
 export const devDomains = ["dao.web3nomad.org", "localhost"];
-=======
->>>>>>> a7879675
 
 /**
  * Returns half of the input amount.
@@ -434,17 +431,9 @@
 };
 
 export function getDefaultLedgerId() {
-<<<<<<< HEAD
   const isDevEnvironment = devDomains.includes(window.location.hostname);
-
   const storedNetwork =
     localStorage.getItem("activeNetwork") && LedgerId.fromString(localStorage.getItem("activeNetwork") as string);
 
   return storedNetwork || (isDevEnvironment ? LedgerId.TESTNET : LedgerId.MAINNET);
-=======
-  return (
-    (localStorage.getItem("activeNetwork") && LedgerId.fromString(localStorage.getItem("activeNetwork") ?? "")) ||
-    LedgerId.MAINNET
-  );
->>>>>>> a7879675
 }