import React, { Reducer, useContext } from "react";
import { HashConnectTypes } from "hashconnect";
import useEnhancedReducer from "@rest-hooks/use-enhanced-reducer";
import { Networks } from "../hooks/useHashConnect/types";
import { DEFAULT_APP_METADATA } from "./constants";
import {
  useHashConnect,
  hashConnectReducer,
  initialHashConnectState,
  initHashConnectReducer,
  HashConnectState,
  thunkMiddleware,
  UseHashConnectDispatchers,
  initialHashConnectDispatchers,
} from "../hooks/useHashConnect";
import { HashConnectAction } from "../hooks/useHashConnect/actions/actionsTypes";
import { loggerMiddleware } from "../middleware";
import { MirrorNodeState, initialMirrorNodeState, useMirrorNode } from "../hooks/useMirrorNode";

<<<<<<< HEAD
export interface HashConnectContextProps {
  sendSwapTransaction: (payload: any) => void;
  sendAddLiquidityTransaction: (payload: any) => void;
  connectToWallet: () => void;
  clearWalletPairings: () => void;
  fetchSpotPrices: () => void;
  getPoolLiquidity: (tokenToTrade: string, tokenToReceive: string) => void;
  connectionStatus: WalletConnectionStatus;
  walletData: any | null;
  network: Networks;
  spotPrices: Map<string, number | undefined> | undefined;
  poolLiquidity: Map<string, number | undefined> | undefined;
  metaData?: HashConnectTypes.AppMetadata;
  installedExtensions: HashConnectTypes.WalletMetadata[] | null;
  sendLabTokensToWallet: (payload: any) => void;
  transactionWaitingToBeSigned: boolean;
}

const HashConnectContext = React.createContext<HashConnectContextProps>({
  sendSwapTransaction: () => Promise.resolve(),
  sendAddLiquidityTransaction: () => Promise.resolve(),
  connectToWallet: () => null,
  clearWalletPairings: () => null,
  fetchSpotPrices: () => null,
  getPoolLiquidity: () => null,
  connectionStatus: WalletConnectionStatus.INITIALIZING,
  walletData: null,
  network: "testnet",
  spotPrices: undefined,
  poolLiquidity: undefined,
  installedExtensions: null,
  sendLabTokensToWallet: () => Promise.resolve(),
  transactionWaitingToBeSigned: false,
});
=======
export interface DEXStore {
  hashConnectState: HashConnectState;
  mirrorNodeState: MirrorNodeState;
}

export type HashConnectContextProps = DEXStore &
  UseHashConnectDispatchers & {
    network: Networks;
  };
>>>>>>> 6f1b193b

export interface HashConnectProviderProps {
  children?: React.ReactNode;
  dexMetaData?: HashConnectTypes.AppMetadata;
  network?: Networks;
  debug?: boolean;
}

const HashConnectContext = React.createContext<HashConnectContextProps>({
  hashConnectState: { ...initHashConnectReducer(initialHashConnectState) },
  mirrorNodeState: { ...initialMirrorNodeState },
  ...initialHashConnectDispatchers,
  network: "testnet",
});

const HashConnectProvider = ({
  children,
  dexMetaData = DEFAULT_APP_METADATA,
  network = "testnet",
  debug = false,
}: HashConnectProviderProps): JSX.Element => {
  const [hashConnectState, dispatch] = useEnhancedReducer<Reducer<HashConnectState, HashConnectAction>>(
    hashConnectReducer,
    initHashConnectReducer(initialHashConnectState),
    [loggerMiddleware, thunkMiddleware]
  );
  const mirrorNodeState = useMirrorNode();

  return (
    <HashConnectContext.Provider
      value={{
        hashConnectState,
        ...useHashConnect({
          hashConnectState,
          dispatch,
          network,
          dexMetaData,
          debug,
        }),
        mirrorNodeState,
        network,
<<<<<<< HEAD
        installedExtensions: hashConnectState.installedExtensions,
        sendLabTokensToWallet,
        transactionWaitingToBeSigned: hashConnectState.transactionWaitingToBeSigned,
=======
>>>>>>> 6f1b193b
      }}
    >
      {children}
    </HashConnectContext.Provider>
  );
};

const useHashConnectContext = (): HashConnectContextProps => {
  return useContext(HashConnectContext);
};

export { HashConnectProvider, useHashConnectContext, HashConnectContext };<|MERGE_RESOLUTION|>--- conflicted
+++ resolved
@@ -17,42 +17,6 @@
 import { loggerMiddleware } from "../middleware";
 import { MirrorNodeState, initialMirrorNodeState, useMirrorNode } from "../hooks/useMirrorNode";
 
-<<<<<<< HEAD
-export interface HashConnectContextProps {
-  sendSwapTransaction: (payload: any) => void;
-  sendAddLiquidityTransaction: (payload: any) => void;
-  connectToWallet: () => void;
-  clearWalletPairings: () => void;
-  fetchSpotPrices: () => void;
-  getPoolLiquidity: (tokenToTrade: string, tokenToReceive: string) => void;
-  connectionStatus: WalletConnectionStatus;
-  walletData: any | null;
-  network: Networks;
-  spotPrices: Map<string, number | undefined> | undefined;
-  poolLiquidity: Map<string, number | undefined> | undefined;
-  metaData?: HashConnectTypes.AppMetadata;
-  installedExtensions: HashConnectTypes.WalletMetadata[] | null;
-  sendLabTokensToWallet: (payload: any) => void;
-  transactionWaitingToBeSigned: boolean;
-}
-
-const HashConnectContext = React.createContext<HashConnectContextProps>({
-  sendSwapTransaction: () => Promise.resolve(),
-  sendAddLiquidityTransaction: () => Promise.resolve(),
-  connectToWallet: () => null,
-  clearWalletPairings: () => null,
-  fetchSpotPrices: () => null,
-  getPoolLiquidity: () => null,
-  connectionStatus: WalletConnectionStatus.INITIALIZING,
-  walletData: null,
-  network: "testnet",
-  spotPrices: undefined,
-  poolLiquidity: undefined,
-  installedExtensions: null,
-  sendLabTokensToWallet: () => Promise.resolve(),
-  transactionWaitingToBeSigned: false,
-});
-=======
 export interface DEXStore {
   hashConnectState: HashConnectState;
   mirrorNodeState: MirrorNodeState;
@@ -62,7 +26,6 @@
   UseHashConnectDispatchers & {
     network: Networks;
   };
->>>>>>> 6f1b193b
 
 export interface HashConnectProviderProps {
   children?: React.ReactNode;
@@ -104,12 +67,6 @@
         }),
         mirrorNodeState,
         network,
-<<<<<<< HEAD
-        installedExtensions: hashConnectState.installedExtensions,
-        sendLabTokensToWallet,
-        transactionWaitingToBeSigned: hashConnectState.transactionWaitingToBeSigned,
-=======
->>>>>>> 6f1b193b
       }}
     >
       {children}
