--- conflicted
+++ resolved
@@ -21,10 +21,7 @@
     "@testing-library/user-event": "^13.5.0",
     "framer-motion": "^6.5.0",
     "hashconnect": "^0.1.10",
-<<<<<<< HEAD
-=======
     "immer": "^9.0.15",
->>>>>>> 766b3268
     "react": "^18.2.0",
     "react-dom": "^18.2.0",
     "react-router-dom": "^6.3.0",
